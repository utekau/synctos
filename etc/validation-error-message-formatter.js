// ATTENTION: Please keep these entries organized in alphabetical order

/**
 * Formats a message for the error that occurs when a document includes an attachment when they are not allowed for the document type.
 */
exports.allowAttachmentsViolation = function() {
  return 'document type does not support attachments';
};

/**
 * Formats a message for the error that occurs when there is an attempt to delete a document that cannot be deleted.
 */
exports.cannotDeleteDocViolation = function() {
  return 'documents of this type cannot be deleted';
};

/**
 * Formats a message for the error that occurs when there is an attempt to replace a document that cannot be replaced.
 */
exports.cannotReplaceDocViolation = function() {
  return 'documents of this type cannot be replaced';
};

/**
 * Formats a message for the error that occurs when the format for a date without time and timezone (i.e. a date) is invalid.
 *
 * @param {string} itemPath The full path of the property or element in which the error occurs (e.g. "objectProp.arrayProp[2].dateProp")
 */
exports.dateFormatInvalid = function(itemPath) {
  return 'item "' + itemPath + '" must be an ISO 8601 date string with no time or time zone components';
};

/**
 * Formats a message for the error that occurs when the format for a date with optional time and timezone (i.e. a datetime) is invalid.
 *
 * @param {string} itemPath The full path of the property or element in which the error occurs (e.g. "objectProp.arrayProp[2].datetimeProp")
 */
exports.datetimeFormatInvalid = function(itemPath) {
  return 'item "' + itemPath + '" must be an ISO 8601 date string with optional time and time zone components';
};

/**
 * Formats a message for the error that occurs when a hashtable key is an empty string.
 *
 * @param {string} hashtablePath The full path of the hashtable in which the error occurs (e.g. "objectProp.arrayProp[2].hashtableProp")
 */
exports.hashtableKeyEmpty = function(hashtablePath) {
  return 'empty hashtable key in item "' + hashtablePath + '" is not allowed';
};

/**
 * Formats a message for the error that occurs when there is an attempt to replace or delete an immutable document.
 */
exports.immutableDocViolation = function() {
  return 'documents of this type cannot be replaced or deleted';
};

/**
 * Formats a message for the error that occurs when there is an attempt to reassign the value of an immutable property or element.
 *
 * @param {string} itemPath The full path of the property or element in which the error occurs
 *                          (e.g. "arrayProp[1].hashtableProp[my-key].integerProp")
 */
exports.immutableItemViolation = function(itemPath) {
  return 'value of item "' + itemPath + '" may not be modified';
};

/**
 * Formats a message for the error that occurs when a string or array's length is greater than the maximum allowed.
 *
 * @param {string} itemPath The full path of the property or element in which the error occurs (e.g. "objectProp.arrayProp[2].stringProp")
 * @param {integer} maxLength The maximum length that is allowed
 */
exports.maximumLengthViolation = function(itemPath, maxLength) {
  return 'length of item "' + itemPath + '" must not be greater than ' + maxLength;
};

/**
 * Formats a message for the error that occurs when an attachment reference points to a file that is larger than the maximum allowed size.
 *
 * @param {string} itemPath The full path of the property or element in which the error occurs
 *                          (e.g. "hashtableProp[my-key].attachmentRefProp")
 * @param {integer} maxSize The maximum size, in bytes, that is allowed
 */
exports.maximumSizeAttachmentViolation = function(itemPath, maxSize) {
  return 'attachment reference "' + itemPath + '" must not be larger than ' + maxSize + ' bytes';
};

/**
 * Formats a message for the error that occurs when a value is greater than the maximum allowed.
 *
 * @param {string} itemPath The full path of the property or element in which the error occurs (e.g. "objectProp.arrayProp[2].integerProp")
 * @param {(float|integer|string)} maxValue The maximum value that is allowed
 */
exports.maximumValueViolation = function(itemPath, maxValue) {
  return 'item "' + itemPath + '" must not be greater than ' + maxValue;
};

/**
<<<<<<< HEAD
 * Formats a message for the error that occurs when a value is greater than or equal to the maximum allowed.
 *
 * @param {string} itemPath The full path of the property or element in which the error occurs (e.g. "objectProp.dateProp")
 * @param {(float|integer|string)} maxValue The maximum value that is allowed
 */
exports.maximumValueExclusiveViolation = function(itemPath, maxValue) {
  return 'item "' + itemPath + '" must not be greater than or equal to ' + maxValue;
};

=======
 * Formats a message for the error that occurs when a string or array's length is less than the minimum allowed.
 *
 * @param {string} itemPath The full path of the property or element in which the error occurs (e.g. "objectProp.arrayProp")
 * @param {integer} minLength The minimum length that is allowed
 */
>>>>>>> 7a1403a4
exports.minimumLengthViolation = function(itemPath, minLength) {
  return 'length of item "' + itemPath + '" must not be less than ' + minLength;
};

/**
<<<<<<< HEAD
 * Formats a message for the error that occurs when a value is less than or equal to the minimum allowed.
 *
 * @param {string} itemPath The full path of the property or element in which the error occurs (e.g. "arrayProp[0].datetimeProp")
=======
 * Formats a message for the error that occurs when a value is less than the minimum allowed.
 *
 * @param {string} itemPath The full path of the property or element in which the error occurs (e.g. "objectProp.arrayProp[2].floatProp")
>>>>>>> 7a1403a4
 * @param {(float|integer|string)} minValue The minimum value that is allowed
 */
exports.minimumValueViolation = function(itemPath, minValue) {
  return 'item "' + itemPath + '" must not be less than ' + minValue;
};

<<<<<<< HEAD
exports.minimumValueExclusiveViolation = function(itemPath, minValue) {
  return 'item "' + itemPath + '" must not be less than or equal to ' + minValue;
};

=======
/**
 * Formats a message for the error that occurs when there is an attempt to assign an empty string or array to a property or element where
 * that is forbidden.
 *
 * @param {string} itemPath The full path of the property or element in which the error occurs (e.g. "hashtableProp[my-key].stringProp")
 */
>>>>>>> 7a1403a4
exports.mustNotBeEmptyViolation = function(itemPath) {
  return 'item "' + itemPath + '" must not be empty';
};

/**
 * Formats a message for the error that occurs when a hashtable key fails to satisfy the regular expression pattern.
 *
 * @param {string} hashtableKeyPath The full path of the hashtable key in which the error occurs
 *                                  (e.g. "objectProp.hashtableProp[my-key]")
 * @param {RegExp} expectedRegex The regular expression pattern that is expected
 */
exports.regexPatternHashtableKeyViolation = function(hashtableKeyPath, expectedRegex) {
  return 'hashtable key "' + hashtableKeyPath + '" does not conform to expected format ' + expectedRegex;
};

/**
 * Formats a message for the error that occurs when a property or element value fails to satisfy the regular expression pattern.
 *
 * @param {string} itemPath The full path of the property or element in which the error occurs (e.g. "hashtableProp[my-key].stringProp")
 * @param {RegExp} expectedRegex The regular expression pattern that is expected
 */
exports.regexPatternItemViolation = function(itemPath, expectedRegex) {
  return 'item "' + itemPath + '" must conform to expected format ' + expectedRegex;
};

/**
 * Formats a message for the error that occurs when a required property or element value is null or undefined.
 *
 * @param {string} itemPath The full path of the property or element in which the error occurs (e.g. "objectProp.arrayProp[2].booleanProp")
 */
exports.requiredValueViolation = function(itemPath) {
  return 'required item "' + itemPath + '" is missing';
};

/**
 * Formats a message for the error that occurs when a file attachment is not one of the supported content types.
 *
 * @param {string} itemPath The full path of the property or element in which the error occurs (e.g. "objectProp.attachmentRefProp")
 * @param {string[]} expectedContentTypes An array of content types that are expected (e.g. [ 'image/png', 'image/gif', 'image/jpeg' ]).
 *                                        Element order must match that set in the validator in the document definition.
 */
exports.supportedContentTypesAttachmentViolation = function(itemPath, expectedContentTypes) {
  var contentTypesString = expectedContentTypes.join(',');

  return 'attachment reference "' + itemPath + '" must have a supported content type (' + contentTypesString + ')';
};

/**
 * Formats a message for the error that occurs when a file attachment does not have one of the supported file extensions.
 *
 * @param {string} itemPath The full path of the property or element in which the error occurs (e.g. "arrayProp[0].attachmentRefProp")
 * @param {string[]} expectedFileExtensions An array of file extensions that are expected (e.g. [ 'png', 'gif', 'jpg', 'jpeg' ]).
 *                                          Element order must match that set in the validator in the document definition.
 */
exports.supportedExtensionsAttachmentViolation = function(itemPath, expectedFileExtensions) {
  var extensionsString = expectedFileExtensions.join(',');

  return 'attachment reference "' + itemPath + '" must have a supported file extension (' + extensionsString + ')';
};

/**
 * Formats a message for the error that occurs when a property or element's type does not match what is defined by the validator.
 *
 * @param {string} itemPath The full path of the property or element in which the error occurs (e.g. "arrayProp[2].datetimeProp")
 * @param {string} expectedType The validation type that was expected (e.g. "array", "attachmentReference", "boolean", "date", "datetime",
 *                              "float", "hashtable", "integer", "object", "string"). Throws an exception if the type is not recognized.
 */
exports.typeConstraintViolation = function(itemPath, expectedType) {
  var typeDescription = getTypeDescription(expectedType);
  if (expectedType === 'attachmentReference') {
    // Attachment references have a slightly different error message format
    return 'attachment reference "' + itemPath + '" must be ' + typeDescription;
  } else {
    return 'item "' + itemPath + '" must be ' + typeDescription;
  }
};

/**
 * Formats a message for the error that occurs when an unrecognized property is discovered on at the root level of a document or in an
 * object nested in a document.
 *
 * @param {string} propertyPath The full path of the property or element in which the error occurs
 *                              (e.g. "arrayProp[1].objectProp.unknownProp")
 */
exports.unsupportedProperty = function(propertyPath) {
  return 'property "' + propertyPath + '" is not supported';
};

function getTypeDescription(type) {
  switch (type) {
    case 'array':
      return 'an array';
    case 'attachmentReference':
      return 'a string';
    case 'boolean':
      return 'a boolean';
    case 'date':
      return 'an ISO 8601 date string with no time or time zone components';
    case 'datetime':
      return 'an ISO 8601 date string with optional time and time zone components';
    case 'float':
      return 'a floating point or integer number';
    case 'hashtable':
      return 'an object/hashtable';
    case 'integer':
      return 'an integer';
    case 'object':
      return 'an object';
    case 'string':
      return 'a string';
    default:
      throw new Error('Unrecognized validation type: ' + expectedType);
  }
}<|MERGE_RESOLUTION|>--- conflicted
+++ resolved
@@ -97,56 +97,51 @@
 };
 
 /**
-<<<<<<< HEAD
  * Formats a message for the error that occurs when a value is greater than or equal to the maximum allowed.
  *
  * @param {string} itemPath The full path of the property or element in which the error occurs (e.g. "objectProp.dateProp")
- * @param {(float|integer|string)} maxValue The maximum value that is allowed
+ * @param {(float|integer|string)} maxValue The maximum value (exclusive) that is allowed
  */
 exports.maximumValueExclusiveViolation = function(itemPath, maxValue) {
   return 'item "' + itemPath + '" must not be greater than or equal to ' + maxValue;
 };
 
-=======
+/**
  * Formats a message for the error that occurs when a string or array's length is less than the minimum allowed.
  *
  * @param {string} itemPath The full path of the property or element in which the error occurs (e.g. "objectProp.arrayProp")
  * @param {integer} minLength The minimum length that is allowed
  */
->>>>>>> 7a1403a4
 exports.minimumLengthViolation = function(itemPath, minLength) {
   return 'length of item "' + itemPath + '" must not be less than ' + minLength;
 };
 
 /**
-<<<<<<< HEAD
- * Formats a message for the error that occurs when a value is less than or equal to the minimum allowed.
- *
- * @param {string} itemPath The full path of the property or element in which the error occurs (e.g. "arrayProp[0].datetimeProp")
-=======
  * Formats a message for the error that occurs when a value is less than the minimum allowed.
  *
  * @param {string} itemPath The full path of the property or element in which the error occurs (e.g. "objectProp.arrayProp[2].floatProp")
->>>>>>> 7a1403a4
  * @param {(float|integer|string)} minValue The minimum value that is allowed
  */
 exports.minimumValueViolation = function(itemPath, minValue) {
   return 'item "' + itemPath + '" must not be less than ' + minValue;
 };
 
-<<<<<<< HEAD
+/**
+ * Formats a message for the error that occurs when a value is less than or equal to the minimum allowed.
+ *
+ * @param {string} itemPath The full path of the property or element in which the error occurs (e.g. "arrayProp[0].datetimeProp")
+ * @param {(float|integer|string)} minValue The minimum value (exclusive) that is allowed
+ */
 exports.minimumValueExclusiveViolation = function(itemPath, minValue) {
   return 'item "' + itemPath + '" must not be less than or equal to ' + minValue;
 };
 
-=======
 /**
  * Formats a message for the error that occurs when there is an attempt to assign an empty string or array to a property or element where
  * that is forbidden.
  *
  * @param {string} itemPath The full path of the property or element in which the error occurs (e.g. "hashtableProp[my-key].stringProp")
  */
->>>>>>> 7a1403a4
 exports.mustNotBeEmptyViolation = function(itemPath) {
   return 'item "' + itemPath + '" must not be empty';
 };
