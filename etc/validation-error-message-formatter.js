// ATTENTION: Please keep these entries organized in alphabetical order

/**
 * Formats a message for the error that occurs when a document includes an attachment when they are not allowed for the document type.
 */
exports.allowAttachmentsViolation = function() {
  return 'document type does not support attachments';
};

<<<<<<< HEAD
/**
 * Formats a message for the error that occurs when the format for a date without time and timezone (i.e. a date) is invalid.
 *
 * @param {string} itemPath The full path of the property or element in which the error occurs (e.g. "objectProp.arrayProp[2].dateProp")
 */
=======
exports.cannotDeleteDocViolation = function() {
  return 'documents of this type cannot be deleted';
};

exports.cannotReplaceDocViolation = function() {
  return 'documents of this type cannot be replaced';
};

>>>>>>> 145063a6
exports.dateFormatInvalid = function(itemPath) {
  return 'item "' + itemPath + '" must be an ISO 8601 date string with no time or time zone components';
};

/**
 * Formats a message for the error that occurs when the format for a date with optional time and timezone (i.e. a datetime) is invalid.
 *
 * @param {string} itemPath The full path of the property or element in which the error occurs (e.g. "objectProp.arrayProp[2].datetimeProp")
 */
exports.datetimeFormatInvalid = function(itemPath) {
  return 'item "' + itemPath + '" must be an ISO 8601 date string with optional time and time zone components';
};

/**
 * Formats a message for the error that occurs when a hashtable key is an empty string.
 *
 * @param {string} hashtablePath The full path of the hashtable in which the error occurs (e.g. "objectProp.arrayProp[2].hashtableProp")
 */
exports.hashtableKeyEmpty = function(hashtablePath) {
  return 'empty hashtable key in item "' + hashtablePath + '" is not allowed';
};

/**
 * Formats a message for the error that occurs when there is an attempt to replace or delete an immutable document.
 */
exports.immutableDocViolation = function() {
  return 'documents of this type cannot be replaced or deleted';
};

/**
 * Formats a message for the error that occurs when there is an attempt to reassign the value of an immutable property or element.
 *
 * @param {string} itemPath The full path of the property or element in which the error occurs
 *                          (e.g. "arrayProp[1].hashtableProp[my-key].integerProp")
 */
exports.immutableItemViolation = function(itemPath) {
  return 'value of item "' + itemPath + '" may not be modified';
};

/**
 * Formats a message for the error that occurs when a string or array's length is greater than the maximum allowed.
 *
 * @param {string} itemPath The full path of the property or element in which the error occurs (e.g. "objectProp.arrayProp[2].stringProp")
 * @param {integer} maxLength The maximum length that is allowed
 */
exports.maximumLengthViolation = function(itemPath, maxLength) {
  return 'length of item "' + itemPath + '" must not be greater than ' + maxLength;
};

/**
 * Formats a message for the error that occurs when an attachment reference points to a file that is larger than the maximum allowed size.
 *
 * @param {string} itemPath The full path of the property or element in which the error occurs
 *                          (e.g. "hashtableProp[my-key].attachmentRefProp")
 * @param {integer} maxSize The maximum size, in bytes, that is allowed
 */
exports.maximumSizeAttachmentViolation = function(itemPath, maxSize) {
  return 'attachment reference "' + itemPath + '" must not be larger than ' + maxSize + ' bytes';
};

/**
 * Formats a message for the error that occurs when a value is greater than the maximum allowed.
 *
 * @param {string} itemPath The full path of the property or element in which the error occurs (e.g. "objectProp.arrayProp[2].integerProp")
 * @param {(float|integer|string)} maxValue The maximum value that is allowed
 */
exports.maximumValueViolation = function(itemPath, maxValue) {
  return 'item "' + itemPath + '" must not be greater than ' + maxValue;
};

/**
 * Formats a message for the error that occurs when a string or array's length is less than the minimum allowed.
 *
 * @param {string} itemPath The full path of the property or element in which the error occurs (e.g. "objectProp.arrayProp")
 * @param {integer} minLength The minimum length that is allowed
 */
exports.minimumLengthViolation = function(itemPath, minLength) {
  return 'length of item "' + itemPath + '" must not be less than ' + minLength;
};

/**
 * Formats a message for the error that occurs when a value is less than the minimum allowed.
 *
 * @param {string} itemPath The full path of the property or element in which the error occurs (e.g. "objectProp.arrayProp[2].floatProp")
 * @param {(float|integer|string)} minValue The minimum value that is allowed
 */
exports.minimumValueViolation = function(itemPath, minValue) {
  return 'item "' + itemPath + '" must not be less than ' + minValue;
};

/**
 * Formats a message for the error that occurs when there is an attempt to assign an empty string or array to a property or element where
 * that is forbidden.
 *
 * @param {string} itemPath The full path of the property or element in which the error occurs (e.g. "hashtableProp[my-key].stringProp")
 */
exports.mustNotBeEmptyViolation = function(itemPath) {
  return 'item "' + itemPath + '" must not be empty';
};

/**
 * Formats a message for the error that occurs when a hashtable key fails to satisfy the regular expression pattern.
 *
 * @param {string} hashtableKeyPath The full path of the hashtable key in which the error occurs
 *                                  (e.g. "objectProp.hashtableProp[my-key]")
 * @param {RegExp} expectedRegex The regular expression pattern that is expected
 */
exports.regexPatternHashtableKeyViolation = function(hashtableKeyPath, expectedRegex) {
  return 'hashtable key "' + hashtableKeyPath + '" does not conform to expected format ' + expectedRegex;
};

/**
 * Formats a message for the error that occurs when a property or element value fails to satisfy the regular expression pattern.
 *
 * @param {string} itemPath The full path of the property or element in which the error occurs (e.g. "hashtableProp[my-key].stringProp")
 * @param {RegExp} expectedRegex The regular expression pattern that is expected
 */
exports.regexPatternItemViolation = function(itemPath, expectedRegex) {
  return 'item "' + itemPath + '" must conform to expected format ' + expectedRegex;
};

/**
 * Formats a message for the error that occurs when a required property or element value is null or undefined.
 *
 * @param {string} itemPath The full path of the property or element in which the error occurs (e.g. "objectProp.arrayProp[2].booleanProp")
 */
exports.requiredValueViolation = function(itemPath) {
  return 'required item "' + itemPath + '" is missing';
};

/**
 * Formats a message for the error that occurs when a file attachment is not one of the supported content types.
 *
 * @param {string} itemPath The full path of the property or element in which the error occurs (e.g. "objectProp.attachmentRefProp")
 * @param {string[]} expectedContentTypes An array of content types that are expected (e.g. [ 'image/png', 'image/gif', 'image/jpeg' ]).
 *                                        Element order must match that set in the validator in the document definition.
 */
exports.supportedContentTypesAttachmentViolation = function(itemPath, expectedContentTypes) {
  var contentTypesString = expectedContentTypes.join(',');

  return 'attachment reference "' + itemPath + '" must have a supported content type (' + contentTypesString + ')';
};

/**
 * Formats a message for the error that occurs when a file attachment does not have one of the supported file extensions.
 *
 * @param {string} itemPath The full path of the property or element in which the error occurs (e.g. "arrayProp[0].attachmentRefProp")
 * @param {string[]} expectedFileExtensions An array of file extensions that are expected (e.g. [ 'png', 'gif', 'jpg', 'jpeg' ]).
 *                                          Element order must match that set in the validator in the document definition.
 */
exports.supportedExtensionsAttachmentViolation = function(itemPath, expectedFileExtensions) {
  var extensionsString = expectedFileExtensions.join(',');

  return 'attachment reference "' + itemPath + '" must have a supported file extension (' + extensionsString + ')';
};

/**
 * Formats a message for the error that occurs when a property or element's type does not match what is defined by the validator.
 *
 * @param {string} itemPath The full path of the property or element in which the error occurs (e.g. "arrayProp[2].datetimeProp")
 * @param {string} expectedType The validation type that was expected (e.g. "array", "attachmentReference", "boolean", "date", "datetime",
 *                              "float", "hashtable", "integer", "object", "string"). Throws an exception if the type is not recognized.
 */
exports.typeConstraintViolation = function(itemPath, expectedType) {
  var typeDescription = getTypeDescription(expectedType);
  if (expectedType === 'attachmentReference') {
    // Attachment references have a slightly different error message format
    return 'attachment reference "' + itemPath + '" must be ' + typeDescription;
  } else {
    return 'item "' + itemPath + '" must be ' + typeDescription;
  }
};

/**
 * Formats a message for the error that occurs when an unrecognized property is discovered on at the root level of a document or in an
 * object nested in a document.
 *
 * @param {string} propertyPath The full path of the property or element in which the error occurs
 *                              (e.g. "arrayProp[1].objectProp.unknownProp")
 */
exports.unsupportedProperty = function(propertyPath) {
  return 'property "' + propertyPath + '" is not supported';
};

function getTypeDescription(type) {
  switch (type) {
    case 'array':
      return 'an array';
    case 'attachmentReference':
      return 'a string';
    case 'boolean':
      return 'a boolean';
    case 'date':
      return 'an ISO 8601 date string with no time or time zone components';
    case 'datetime':
      return 'an ISO 8601 date string with optional time and time zone components';
    case 'float':
      return 'a floating point or integer number';
    case 'hashtable':
      return 'an object/hashtable';
    case 'integer':
      return 'an integer';
    case 'object':
      return 'an object';
    case 'string':
      return 'a string';
    default:
      throw new Error('Unrecognized validation type: ' + expectedType);
  }
}<|MERGE_RESOLUTION|>--- conflicted
+++ resolved
@@ -7,13 +7,6 @@
   return 'document type does not support attachments';
 };
 
-<<<<<<< HEAD
-/**
- * Formats a message for the error that occurs when the format for a date without time and timezone (i.e. a date) is invalid.
- *
- * @param {string} itemPath The full path of the property or element in which the error occurs (e.g. "objectProp.arrayProp[2].dateProp")
- */
-=======
 exports.cannotDeleteDocViolation = function() {
   return 'documents of this type cannot be deleted';
 };
@@ -22,7 +15,11 @@
   return 'documents of this type cannot be replaced';
 };
 
->>>>>>> 145063a6
+/**
+ * Formats a message for the error that occurs when the format for a date without time and timezone (i.e. a date) is invalid.
+ *
+ * @param {string} itemPath The full path of the property or element in which the error occurs (e.g. "objectProp.arrayProp[2].dateProp")
+ */
 exports.dateFormatInvalid = function(itemPath) {
   return 'item "' + itemPath + '" must be an ISO 8601 date string with no time or time zone components';
 };
