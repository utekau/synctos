--- conflicted
+++ resolved
@@ -5,12 +5,9 @@
 ## [Unreleased]
 ### Added
 - [#29](https://github.com/Kashoo/synctos/issues/29): Parameter to indicate that an item cannot be modified if it has a value
-<<<<<<< HEAD
-- [#39](https://github.com/Kashoo/synctos/issues/39): Test helper convenience functions to build validation error messages
-=======
 - [#30](https://github.com/Kashoo/synctos/issues/30): Parameter to prevent documents from being replaced
 - [#31](https://github.com/Kashoo/synctos/issues/31): Parameter to prevent documents from being deleted
->>>>>>> c3e4cdb2
+- [#39](https://github.com/Kashoo/synctos/issues/39): Test helper convenience functions to build validation error messages
 
 ## [1.1.0] - 2016-07-15
 ### Added
