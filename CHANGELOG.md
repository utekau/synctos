# Change Log
All notable changes to this project will be documented in this file.
This project adheres to [Semantic Versioning](http://semver.org/).

## [Unreleased]
### Added
- [#29](https://github.com/Kashoo/synctos/issues/29): Parameter to indicate that an item cannot be modified if it has a value
- [#30](https://github.com/Kashoo/synctos/issues/30): Parameter to prevent documents from being replaced
- [#31](https://github.com/Kashoo/synctos/issues/31): Parameter to prevent documents from being deleted
<<<<<<< HEAD
- [#32](https://github.com/Kashoo/synctos/issues/32): Range validation parameters that exclude the minimum/maximum values
=======
- [#39](https://github.com/Kashoo/synctos/issues/39): Test helper convenience functions to build validation error messages

### Fixed
- [#42](https://github.com/Kashoo/synctos/issues/42): Arrays can be assigned to items that expect object or hashtable
>>>>>>> 4037db72

## [1.1.0] - 2016-07-15
### Added
- [#26](https://github.com/Kashoo/synctos/issues/26): Provide default type filter function

### Fixed
- [#36](https://github.com/Kashoo/synctos/issues/36): Does not return a non-zero exit status when sync function generation fails

[Unreleased]: https://github.com/Kashoo/synctos/compare/v1.1.0...HEAD
[1.1.0]: https://github.com/Kashoo/synctos/compare/v1.0.0...v1.1.0<|MERGE_RESOLUTION|>--- conflicted
+++ resolved
@@ -7,14 +7,11 @@
 - [#29](https://github.com/Kashoo/synctos/issues/29): Parameter to indicate that an item cannot be modified if it has a value
 - [#30](https://github.com/Kashoo/synctos/issues/30): Parameter to prevent documents from being replaced
 - [#31](https://github.com/Kashoo/synctos/issues/31): Parameter to prevent documents from being deleted
-<<<<<<< HEAD
 - [#32](https://github.com/Kashoo/synctos/issues/32): Range validation parameters that exclude the minimum/maximum values
-=======
 - [#39](https://github.com/Kashoo/synctos/issues/39): Test helper convenience functions to build validation error messages
 
 ### Fixed
 - [#42](https://github.com/Kashoo/synctos/issues/42): Arrays can be assigned to items that expect object or hashtable
->>>>>>> 4037db72
 
 ## [1.1.0] - 2016-07-15
 ### Added
