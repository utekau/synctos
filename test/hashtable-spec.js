var testHelper = require('../etc/test-helper.js');
var errorFormatter = testHelper.validationErrorFormatter;

describe('Hashtable validation type', function() {
  beforeEach(function() {
    testHelper.initSyncFunction('build/sync-functions/test-hashtable-sync-function.js');
  });

  describe('size constraints', function() {
    describe('with static validation', function() {
      it('allows a hashtable that is within the minimum and maximum sizes', function() {
        var doc = {
          _id: 'hashtableDoc',
          staticSizeValidationProp: {
            foo: 1,
            bar: 2
          }
        };

        testHelper.verifyDocumentCreated(doc);
      });

      it('rejects a hashtable that is smaller than the minimum size', function() {
        var doc = {
          _id: 'hashtableDoc',
          staticSizeValidationProp: {
            foo: 1
          }
        };

        testHelper.verifyDocumentNotCreated(doc, 'hashtableDoc', errorFormatter.hashtableMinimumSizeViolation('staticSizeValidationProp', 2));
      });

      it('rejects a hashtable that is larger than the maximum size', function() {
        var doc = {
          _id: 'hashtableDoc',
          staticSizeValidationProp: {
            foo: 1,
            bar: 2,
            baz: 3
          }
        };

        testHelper.verifyDocumentNotCreated(doc, 'hashtableDoc', errorFormatter.hashtableMaximumSizeViolation('staticSizeValidationProp', 2));
      });
    });

    describe('with dynamic validation', function() {
      it('allows a hashtable that is within the minimum and maximum sizes', function() {
        var doc = {
          _id: 'hashtableDoc',
          dynamicSizeValidationProp: {
            foo: 1
          },
          dynamicSize: 1
        };

        testHelper.verifyDocumentCreated(doc);
      });

      it('rejects a hashtable that is smaller than the minimum size', function() {
        var doc = {
          _id: 'hashtableDoc',
          dynamicSizeValidationProp: {
            foo: 1
          },
          dynamicSize: 2
        };

        testHelper.verifyDocumentNotCreated(doc, 'hashtableDoc', errorFormatter.hashtableMinimumSizeViolation('dynamicSizeValidationProp', 2));
      });

      it('rejects a hashtable that is larger than the maximum size', function() {
        var doc = {
          _id: 'hashtableDoc',
          dynamicSizeValidationProp: {
            foo: 1,
            bar: 2
          },
          dynamicSize: 1
        };

        testHelper.verifyDocumentNotCreated(doc, 'hashtableDoc', errorFormatter.hashtableMaximumSizeViolation('dynamicSizeValidationProp', 1));
      });
    });
  });

  describe('non-empty key constraint', function() {
    describe('with static validation', function() {
      it('allows a doc with a key that is not empty', function() {
        var doc = {
          _id: 'hashtableDoc',
          staticNonEmptyKeyValidationProp: { 'foo': 'bar' }
        };

        testHelper.verifyDocumentCreated(doc);
      });

      it('blocks a doc with an empty key', function() {
        var doc = {
          _id: 'hashtableDoc',
          staticNonEmptyKeyValidationProp: { '': 'bar' }
        };

        testHelper.verifyDocumentNotCreated(doc, 'hashtableDoc', errorFormatter.hashtableKeyEmpty('staticNonEmptyKeyValidationProp'));
      });
    });

    describe('with dynamic validation', function() {
      it('allows a doc with a key that is not empty', function() {
        var doc = {
          _id: 'hashtableDoc',
          dynamicNonEmptyKeyValidationProp: { 'foo': 'bar' },
          dynamicKeysMustNotBeEmpty: true
        };

        testHelper.verifyDocumentCreated(doc);
      });

      it('allows a doc with an empty key when the constraint is disabled', function() {
        var doc = {
          _id: 'hashtableDoc',
          dynamicNonEmptyKeyValidationProp: { '': 'bar' },
          dynamicKeysMustNotBeEmpty: false
        };

        testHelper.verifyDocumentCreated(doc);
      });

      it('blocks a doc with an empty key when the constraint is enabled', function() {
        var doc = {
          _id: 'hashtableDoc',
          dynamicNonEmptyKeyValidationProp: { '': 'bar' },
          dynamicKeysMustNotBeEmpty: true
        };

        testHelper.verifyDocumentNotCreated(doc, 'hashtableDoc', errorFormatter.hashtableKeyEmpty('dynamicNonEmptyKeyValidationProp'));
      });
    });
  });

  describe('key regular expression pattern constraint', function() {
    describe('with static validation', function() {
      it('allows a doc when all keys match the expected pattern', function() {
        var doc = {
          _id: 'hashtableDoc',
          staticKeyRegexPatternValidationProp: {
            'Foobar': 'baz',
            'Baz': 'qux'
          }
        };

        testHelper.verifyDocumentCreated(doc);
      });

      it('blocks a doc when a key does not match the expected pattern', function() {
        var doc = {
          _id: 'hashtableDoc',
          staticKeyRegexPatternValidationProp: {
            '123': 'foo',
            'bar': 'baz'
          }
        };

        testHelper.verifyDocumentNotCreated(
          doc,
          'hashtableDoc',
          errorFormatter.regexPatternHashtableKeyViolation('staticKeyRegexPatternValidationProp[123]', /^[a-zA-Z]+$/));
      });
    });

    describe('with dynamic validation', function() {
      var testRegexPattern = '^\\d+$';

      it('allows a doc with a string that matches the expected pattern', function() {
        var doc = {
          _id: 'hashtableDoc',
          dynamicKeyRegexPatternValidationProp: {
            '1': 'foo',
            '2': 'bar'
          },
          dynamicKeyRegex: testRegexPattern
        };

        testHelper.verifyDocumentCreated(doc);
      });

      it('blocks a doc with a string that does not match the expected pattern', function() {
        var doc = {
          _id: 'hashtableDoc',
          dynamicKeyRegexPatternValidationProp: {
            '1': 'foo',
            'bar': 'baz'
          },
          dynamicKeyRegex: testRegexPattern
        };

        testHelper.verifyDocumentNotCreated(
          doc,
          'hashtableDoc',
          errorFormatter.regexPatternHashtableKeyViolation('dynamicKeyRegexPatternValidationProp[bar]', new RegExp(testRegexPattern)));
      });
    });
  });

  describe('dynamic keys validator', function() {
    it('allows a hashtable with only non-empty keys', function() {
      var doc = {
        _id: 'hashtableDoc',

<<<<<<< HEAD
        // Keys need must be non-empty strings when there is more than one item in the hashtable
=======
        // Each key must be a non-empty string when there is more than one item in the hashtable
>>>>>>> 681f9ba8
        dynamicKeysValidatorProp: {
          'a': 'foo',
          'b': 'bar'
        }
      };

      testHelper.verifyDocumentCreated(doc);
    });

    it('allows a hashtable with an empty key when that option is enabled', function() {
      var doc = {
        _id: 'hashtableDoc',

<<<<<<< HEAD
        // Keys need may be empty strings when there is only a single item in the hashtable
=======
        // A key may be an empty string when there is only a single item in the hashtable
>>>>>>> 681f9ba8
        dynamicKeysValidatorProp: { '': 'foo' }
      };

      testHelper.verifyDocumentCreated(doc);
    });

    it('blocks a hashtable with an empty key when that option is disabled', function() {
      var doc = {
        _id: 'hashtableDoc',

<<<<<<< HEAD
        // Keys need must be non-empty strings when there is more than one item in the hashtable
=======
        // Each key must be a non-empty string when there is more than one item in the hashtable
>>>>>>> 681f9ba8
        dynamicKeysValidatorProp: {
          'a': 'foo',
          '': 'bar'
        }
      };

      testHelper.verifyDocumentNotCreated(doc, 'hashtableDoc', errorFormatter.hashtableKeyEmpty('dynamicKeysValidatorProp'));
    });
  });

  describe('hashtable values validator', function() {
    describe('with static validation', function() {
      it('allows a hashtable with valid element values', function() {
        var doc = {
          _id: 'hashtableDoc',
          staticValuesValidatorProp: {
            '1': 'foo',
            '2': 'bar',
            '3': 'baz'
          }
        };

        testHelper.verifyDocumentCreated(doc);
      });

      it('rejects a hashtable with invalid element values', function() {
        var doc = {
          _id: 'hashtableDoc',
          staticValuesValidatorProp: {
            '1': 'foo',
            '2': '',
            '3': null,
            '4': undefined,
            '5': 13
          }
        };

        testHelper.verifyDocumentNotCreated(
          doc,
          'hashtableDoc',
          [
            errorFormatter.mustNotBeEmptyViolation('staticValuesValidatorProp[2]'),
            errorFormatter.requiredValueViolation('staticValuesValidatorProp[3]'),
            errorFormatter.requiredValueViolation('staticValuesValidatorProp[4]'),
            errorFormatter.typeConstraintViolation('staticValuesValidatorProp[5]', 'string')
          ]);
      });
    });

    describe('with dynamic validation', function() {
      it('allows a hashtable with valid element values', function() {
        var doc = {
          _id: 'hashtableDoc',
          dynamicValuesValidatorProp: {
            '1': 'foo',
            '2': 'bar',
            '3': 'baz'
          },
          dynamicValuesType: 'string'
        };

        testHelper.verifyDocumentCreated(doc);
      });

      it('rejects a hashtable with invalid element values', function() {
        var doc = {
          _id: 'hashtableDoc',
          dynamicValuesValidatorProp: {
            '1': 1.93,
            '2': 'foo'
          },
          dynamicValuesType: 'float'
        };

        testHelper.verifyDocumentNotCreated(
          doc,
          'hashtableDoc',
          [ errorFormatter.typeConstraintViolation('dynamicValuesValidatorProp[2]', 'float') ]);
      });
    });
  });
});<|MERGE_RESOLUTION|>--- conflicted
+++ resolved
@@ -208,11 +208,7 @@
       var doc = {
         _id: 'hashtableDoc',
 
-<<<<<<< HEAD
-        // Keys need must be non-empty strings when there is more than one item in the hashtable
-=======
         // Each key must be a non-empty string when there is more than one item in the hashtable
->>>>>>> 681f9ba8
         dynamicKeysValidatorProp: {
           'a': 'foo',
           'b': 'bar'
@@ -226,11 +222,7 @@
       var doc = {
         _id: 'hashtableDoc',
 
-<<<<<<< HEAD
-        // Keys need may be empty strings when there is only a single item in the hashtable
-=======
         // A key may be an empty string when there is only a single item in the hashtable
->>>>>>> 681f9ba8
         dynamicKeysValidatorProp: { '': 'foo' }
       };
 
@@ -241,11 +233,7 @@
       var doc = {
         _id: 'hashtableDoc',
 
-<<<<<<< HEAD
-        // Keys need must be non-empty strings when there is more than one item in the hashtable
-=======
         // Each key must be a non-empty string when there is more than one item in the hashtable
->>>>>>> 681f9ba8
         dynamicKeysValidatorProp: {
           'a': 'foo',
           '': 'bar'
