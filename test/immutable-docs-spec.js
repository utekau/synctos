--- conflicted
+++ resolved
@@ -55,7 +55,7 @@
         stringProp: 'foobar'
       };
 
-      testHelper.verifyDocumentNotReplaced(doc, oldDoc, 'immutableDoc', 'documents of this type cannot be replaced or deleted');
+      testHelper.verifyDocumentNotReplaced(doc, oldDoc, 'immutableDoc', errorFormatter.immutableDocViolation());
     });
 
     it('refuses to delete an existing document', function() {
@@ -64,7 +64,7 @@
         stringProp: 'foobar'
       };
 
-      testHelper.verifyDocumentNotDeleted(oldDoc, 'immutableDoc', 'documents of this type cannot be replaced or deleted');
+      testHelper.verifyDocumentNotDeleted(oldDoc, 'immutableDoc', errorFormatter.immutableDocViolation());
     });
 
     it('refuses to allow modification of attachments after the document has been created', function() {
@@ -87,22 +87,8 @@
         stringProp: 'foobar'
       };
 
-<<<<<<< HEAD
-  it('cannot replace an existing document even if its properties have not been modified', function() {
-    var doc = {
-      _id: 'immutableDoc',
-      stringProp: 'foobar'
-    };
-    var oldDoc = {
-      _id: 'immutableDoc',
-      stringProp: 'foobar'
-    };
-
-    testHelper.verifyDocumentNotReplaced(doc, oldDoc, 'immutableDoc', errorFormatter.immutableDocViolation());
-=======
-      testHelper.verifyDocumentNotReplaced(doc, oldDoc, 'immutableDoc', 'documents of this type cannot be replaced or deleted');
-    });
->>>>>>> c3e4cdb2
+      testHelper.verifyDocumentNotReplaced(doc, oldDoc, 'immutableDoc', errorFormatter.immutableDocViolation());
+    });
   });
 
   describe('cannot replace document constraint', function() {
@@ -150,32 +136,6 @@
         _deleted: true
       };
 
-<<<<<<< HEAD
-    testHelper.verifyDocumentNotDeleted(oldDoc, 'immutableDoc', errorFormatter.immutableDocViolation());
-  });
-
-  it('cannot modify attachments after the document has been created', function() {
-    var doc = {
-      _id: 'immutableDoc',
-      _attachments: {
-        'bar.pdf': {
-          'content_type': 'application/pdf'
-        }
-      },
-      stringProp: 'foobar'
-    };
-    var oldDoc = {
-      _id: 'immutableDoc',
-      _attachments: {
-        'foo.pdf': {
-          'content_type': 'application/pdf'
-        }
-      },
-      stringProp: 'foobar'
-    };
-
-    testHelper.verifyDocumentNotReplaced(doc, oldDoc, 'immutableDoc', errorFormatter.immutableDocViolation());
-=======
       testHelper.verifyDocumentAccepted(doc, undefined, 'write');
     });
 
@@ -299,6 +259,5 @@
 
       testHelper.verifyDocumentNotDeleted(oldDoc, 'cannotDeleteDoc', 'documents of this type cannot be deleted');
     });
->>>>>>> c3e4cdb2
   });
 });