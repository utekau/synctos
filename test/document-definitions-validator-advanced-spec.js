var expect = require('expect.js');
var simpleMock = require('simple-mock');
var mockRequire = require('mock-require');

<<<<<<< HEAD
describe('Document definitions advanced validator:', function() {
  var docDefinitionsValidator, propertiesValidatorMock, testDocDefinitions;
=======
describe('Document definitions advanced properties validator:', function() {
  var testDocDefinitions;
>>>>>>> 329eae95

  beforeEach(function() {
    // By default these document definitions are valid
    testDocDefinitions = {
      myDoc1: {
        typeFilter: function() { },
        channels: {
          view: [ 'view' ],
          write: [ 'user1' ]
        },
        propertyValidators: { },
        allowUnknownProperties: false,
        immutable: true,
        cannotReplace: false,
        cannotDelete: false,
        allowAttachments: true,
        attachmentConstraints: {
          maximumAttachmentCount: 1,
          maximumIndividualSize: 256,
          maximumTotalSize: 256,
          supportedExtensions: [ 'txt' ],
          supportedContentTypes: [ 'text/plain' ],
          requireAttachmentReferences: true
        },
        accessAssignments: [
          {
            type: 'role',
            roles: 'role1',
            users: 'user1'
          },
          {
            type: 'channel',
            channels: 'channel1',
            roles: 'role2',
            users: 'user2'
          },
          {
            type: 'role',
            roles: [ 'role3' ],
            users: [ 'user3' ]
          },
          {
            channels: 'channel2',
            roles: [ 'role4' ],
            users: [ 'user4' ]
          }
        ],
        customActions: {
          onTypeIdentificationSucceeded: function() { },
          onAuthorizationSucceeded: function() { },
          onValidationSucceeded: function() { },
          onAccessAssignmentsSucceeded: function() { },
          onDocumentChannelAssignmentSucceeded: function() { }
        }
      },
      myDoc2: {
        typeFilter: function() { },
        authorizedRoles: function() { },
        propertyValidators: function() { },
        allowUnknownProperties: function() { },
        immutable: function() { },
        cannotReplace: function() { },
        cannotDelete: function() { },
        allowAttachments: function() { },
        attachmentConstraints: function() { },
        accessAssignments: [
          {
            type: 'role',
            roles: function() { },
            users: function() { }
          },
          {
            // The absence of the "type" property indicates it is the channel assignment type
            channels: function() { },
            roles: function() { },
            users: function() { }
          }
        ]
      },
      myDoc3: {
        typeFilter: function() { },
        authorizedRoles: { write: 'role1' },
        authorizedUsers: { write: 'user1' },
        propertyValidators: { },
        immutable: false,
        cannotReplace: true,
        cannotDelete: true
      }
    };

    propertiesValidatorMock = { validate: simpleMock.stub() };
    propertiesValidatorMock.validate.returnWith([ ]);
    mockRequire('../src/document-definition-properties-validator.js', propertiesValidatorMock);

    docDefinitionsValidator = mockRequire.reRequire('../src/document-definitions-validator.js');
  });

  afterEach(function() {
    // Restore "require" calls to their original behaviour after each test case
    mockRequire.stopAll();
  });

  it('approves valid document definitions as an object', function() {
    var results = docDefinitionsValidator.validate(testDocDefinitions);

    expect(results).to.eql({
      myDoc1: [ ],
      myDoc2: [ ],
      myDoc3: [ ]
    });
  });

  it('approves valid document definitions as a function', function() {
    var results = docDefinitionsValidator.validate(function() { return testDocDefinitions; });

    expect(results).to.eql({
      myDoc1: [ ],
      myDoc2: [ ],
      myDoc3: [ ]
    });
  });

  it('rejects an allowUnknownProperties constraint that is not a boolean or a function', function() {
    testDocDefinitions.myDoc1.allowUnknownProperties = { };
    testDocDefinitions.myDoc2.allowUnknownProperties = 0;
    testDocDefinitions.myDoc3.allowUnknownProperties = '';

    var results = docDefinitionsValidator.validate(testDocDefinitions);

    expect(results).to.eql({
      myDoc1: [ 'the "allowUnknownProperties" property is not a boolean or a function' ],
      myDoc2: [ 'the "allowUnknownProperties" property is not a boolean or a function' ],
      myDoc3: [ 'the "allowUnknownProperties" property is not a boolean or a function' ]
    });
  });

  describe('immutable constraint', function() {
    it('cannot be anything other than a boolean or a function', function() {
      testDocDefinitions.myDoc1.immutable = { };
      testDocDefinitions.myDoc2.immutable = 0;
      testDocDefinitions.myDoc3.immutable = '';

      var results = docDefinitionsValidator.validate(testDocDefinitions);

      expect(results).to.eql({
        myDoc1: [ 'the "immutable" property is not a boolean or a function' ],
        myDoc2: [ 'the "immutable" property is not a boolean or a function' ],
        myDoc3: [ 'the "immutable" property is not a boolean or a function' ]
      });
    });

    it('cannot be enabled along with the cannotReplace constraint', function() {
      testDocDefinitions.myDoc1.immutable = true;
      testDocDefinitions.myDoc1.cannotReplace = true;

      var results = docDefinitionsValidator.validate(testDocDefinitions);

      expect(results).to.eql({
        myDoc1: [ 'the "immutable" property should not be enabled when either "cannotReplace" or "cannotDelete" are also enabled' ],
        myDoc2: [ ],
        myDoc3: [ ]
      });
    });

    it('cannot be enabled along with the cannotDelete constraint', function() {
      testDocDefinitions.myDoc1.immutable = true;
      testDocDefinitions.myDoc1.cannotDelete = true;

      var results = docDefinitionsValidator.validate(testDocDefinitions);

      expect(results).to.eql({
        myDoc1: [ 'the "immutable" property should not be enabled when either "cannotReplace" or "cannotDelete" are also enabled' ],
        myDoc2: [ ],
        myDoc3: [ ]
      });
    });

    it('cannot be enabled along with channels for replace or remove operations', function() {
      testDocDefinitions.myDoc1.immutable = true;
      testDocDefinitions.myDoc1.channels = {
        replace: [ 'replace' ],
        remove: [ 'remove' ]
      };

      var results = docDefinitionsValidator.validate(testDocDefinitions);

      expect(results.myDoc1.length).to.be(2);
      expect(results.myDoc1).to.contain('the "channels" property\'s "replace" operation type is invalid when the document type is immutable');
      expect(results.myDoc1).to.contain('the "channels" property\'s "remove" operation type is invalid when the document type is immutable');
      expect(results.myDoc2.length).to.be(0);
      expect(results.myDoc3.length).to.be(0);
    });

    it('cannot be enabled along with roles for replace or remove operations', function() {
      testDocDefinitions.myDoc1.immutable = true;
      testDocDefinitions.myDoc1.authorizedRoles = {
        replace: [ 'replace' ],
        remove: [ 'remove' ]
      };

      var results = docDefinitionsValidator.validate(testDocDefinitions);

      expect(results.myDoc1.length).to.be(2);
      expect(results.myDoc1).to.contain('the "authorizedRoles" property\'s "replace" operation type is invalid when the document type is immutable');
      expect(results.myDoc1).to.contain('the "authorizedRoles" property\'s "remove" operation type is invalid when the document type is immutable');
      expect(results.myDoc2.length).to.be(0);
      expect(results.myDoc3.length).to.be(0);
    });

    it('cannot be enabled along with users for replace or remove operations', function() {
      testDocDefinitions.myDoc1.immutable = true;
      testDocDefinitions.myDoc1.authorizedUsers = {
        replace: [ 'replace' ],
        remove: [ 'remove' ]
      };

      var results = docDefinitionsValidator.validate(testDocDefinitions);

      expect(results.myDoc1.length).to.be(2);
      expect(results.myDoc1).to.contain('the "authorizedUsers" property\'s "replace" operation type is invalid when the document type is immutable');
      expect(results.myDoc1).to.contain('the "authorizedUsers" property\'s "remove" operation type is invalid when the document type is immutable');
      expect(results.myDoc2.length).to.be(0);
      expect(results.myDoc3.length).to.be(0);
    });
  });

  it('rejects a cannotReplace property that is not a boolean or a function', function() {
    testDocDefinitions.myDoc1.cannotReplace = { };
    testDocDefinitions.myDoc2.cannotReplace = 1;
    testDocDefinitions.myDoc3.cannotReplace = 'true';

    var results = docDefinitionsValidator.validate(testDocDefinitions);

    expect(results).to.eql({
      myDoc1: [ 'the "cannotReplace" property is not a boolean or a function' ],
      myDoc2: [ 'the "cannotReplace" property is not a boolean or a function' ],
      myDoc3: [ 'the "cannotReplace" property is not a boolean or a function' ]
    });
  });

  it('rejects a cannotDelete property that is not a boolean or a function', function() {
    testDocDefinitions.myDoc1.cannotDelete = { };
    testDocDefinitions.myDoc2.cannotDelete = 1;
    testDocDefinitions.myDoc3.cannotDelete = 'true';

    var results = docDefinitionsValidator.validate(testDocDefinitions);

    expect(results).to.eql({
      myDoc1: [ 'the "cannotDelete" property is not a boolean or a function' ],
      myDoc2: [ 'the "cannotDelete" property is not a boolean or a function' ],
      myDoc3: [ 'the "cannotDelete" property is not a boolean or a function' ]
    });
  });

  it('rejects an allowAttachments property that is not a boolean or a function', function() {
    testDocDefinitions.myDoc1.allowAttachments = { };
    testDocDefinitions.myDoc2.allowAttachments = 1;
    testDocDefinitions.myDoc3.allowAttachments = 'true';

    var results = docDefinitionsValidator.validate(testDocDefinitions);

    expect(results).to.eql({
      myDoc1: [ 'the "allowAttachments" property is not a boolean or a function' ],
      myDoc2: [ 'the "allowAttachments" property is not a boolean or a function' ],
      myDoc3: [ 'the "allowAttachments" property is not a boolean or a function' ]
    });
  });

  describe('attachment constraints', function() {
    it('cannot be anything other than an object or function', function() {
      testDocDefinitions.myDoc1.attachmentConstraints = 1;
      testDocDefinitions.myDoc2.attachmentConstraints = [ 'prop1', 'prop2' ];
      testDocDefinitions.myDoc3.allowAttachments = true;
      testDocDefinitions.myDoc3.attachmentConstraints = 'foobar';

      var results = docDefinitionsValidator.validate(testDocDefinitions);

      expect(results).to.eql({
        myDoc1: [ 'the "attachmentConstraints" property is not an object or a function' ],
        myDoc2: [ 'the "attachmentConstraints" property is not an object or a function' ],
        myDoc3: [ 'the "attachmentConstraints" property is not an object or a function' ]
      });
    });

    it('cannot be defined if allowAttachments is not true', function() {
      testDocDefinitions.myDoc1.allowAttachments = null;
      testDocDefinitions.myDoc2.allowAttachments = null;
      testDocDefinitions.myDoc3.attachmentConstraints = { };

      var results = docDefinitionsValidator.validate(testDocDefinitions);

      expect(results).to.eql({
        myDoc1: [ 'the "attachmentConstraints" property is defined but attachments have not been enabled via the "allowAttachments" property' ],
        myDoc2: [ 'the "attachmentConstraints" property is defined but attachments have not been enabled via the "allowAttachments" property' ],
        myDoc3: [ 'the "attachmentConstraints" property is defined but attachments have not been enabled via the "allowAttachments" property' ]
      });
    });

    it('cannot contain an unsupported property', function() {
      testDocDefinitions.myDoc1.attachmentConstraints.foo = 'bar';

      var results = docDefinitionsValidator.validate(testDocDefinitions);

      expect(results).to.eql({
        myDoc1: [ 'the "attachmentConstraints" contains an unsupported property: "foo"' ],
        myDoc2: [ ],
        myDoc3: [ ]
      });
    });

    describe('maximum attachment count property', function() {
      verifyAttachmentIntegerConstraint('maximumAttachmentCount');
    });

    describe('maximum individual size property', function() {
      verifyAttachmentIntegerConstraint('maximumIndividualSize');
    });

    describe('maximum total size property', function() {
      verifyAttachmentIntegerConstraint('maximumTotalSize');
    });

    it('cannot declare a maximum total size less than maximum individual size', function() {
      testDocDefinitions.myDoc1.attachmentConstraints.maximumIndividualSize = 512;
      testDocDefinitions.myDoc1.attachmentConstraints.maximumTotalSize = 511;

      var results = docDefinitionsValidator.validate(testDocDefinitions);

      expect(results).to.eql({
        myDoc1: [ 'the "attachmentConstraints" property\'s "maximumIndividualSize" is greater than "maximumTotalSize"' ],
        myDoc2: [ ],
        myDoc3: [ ]
      });
    });

    describe('supported extensions property', function() {
      verifyAttachmentListConstraint('supportedExtensions');
    });

    describe('supported content types property', function() {
      verifyAttachmentListConstraint('supportedContentTypes');
    });

    it('cannot declare a requireAttachmentReferences property that is not a boolean', function() {
      testDocDefinitions.myDoc1.attachmentConstraints = { };
      testDocDefinitions.myDoc1.attachmentConstraints.requireAttachmentReferences = [ ];

      testDocDefinitions.myDoc2.attachmentConstraints = { };
      testDocDefinitions.myDoc2.attachmentConstraints.requireAttachmentReferences = 1;

      testDocDefinitions.myDoc3.allowAttachments = true;
      testDocDefinitions.myDoc3.attachmentConstraints = { requireAttachmentReferences: 'false' };

      var results = docDefinitionsValidator.validate(testDocDefinitions);

      expect(results).to.eql({
        myDoc1: [ 'the "attachmentConstraints" specifies a "requireAttachmentReferences" property that is not a boolean' ],
        myDoc2: [ 'the "attachmentConstraints" specifies a "requireAttachmentReferences" property that is not a boolean' ],
        myDoc3: [ 'the "attachmentConstraints" specifies a "requireAttachmentReferences" property that is not a boolean' ]
      });
    });
  });

  describe('access assignments', function() {
    it('cannot be anything other than an array', function() {
      testDocDefinitions.myDoc1.accessAssignments = { foo: 'bar' };
      testDocDefinitions.myDoc2.accessAssignments = 12.21;
      testDocDefinitions.myDoc3.accessAssignments = true;

      var results = docDefinitionsValidator.validate(testDocDefinitions);

      expect(results).to.eql({
        myDoc1: [ 'the "accessAssignments" property is not an array' ],
        myDoc2: [ 'the "accessAssignments" property is not an array' ],
        myDoc3: [ 'the "accessAssignments" property is not an array' ]
      });
    });

    it('cannot contain elements that are not objects', function() {
      testDocDefinitions.myDoc1.accessAssignments = [ 'foo', [ ], null ];

      var results = docDefinitionsValidator.validate(testDocDefinitions);

      expect(results).to.eql({
        myDoc1: [
          'the "accessAssignments" property specifies an element that is not an object: "foo"',
          'the "accessAssignments" property specifies an element that is not an object: ' + JSON.stringify([ ]),
          'the "accessAssignments" property specifies an element that is not an object: null'
        ],
        myDoc2: [ ],
        myDoc3: [ ]
      });
    });

    it('cannot contain an element with an invalid type', function() {
      testDocDefinitions.myDoc1.accessAssignments = [ { type: 'invalid' } ];

      var results = docDefinitionsValidator.validate(testDocDefinitions);

      expect(results).to.eql({
        myDoc1: [ 'the "accessAssignments" element 0 has an invalid "type": "invalid"' ],
        myDoc2: [ ],
        myDoc3: [ ]
      });
    });

    it('cannot contain a role assignment that does not declare any users or roles', function() {
      testDocDefinitions.myDoc1.accessAssignments = [ { type: 'role' } ];
      testDocDefinitions.myDoc2.accessAssignments = [
        {
          type: 'role',
          users: [ 'user1' ]
        }
      ];
      testDocDefinitions.myDoc3.accessAssignments = [
        {
          type: 'role',
          roles: [ 'role1' ]
        }
      ];

      var results = docDefinitionsValidator.validate(testDocDefinitions);

      expect(results).to.eql({
        myDoc1: [
          'the "accessAssignments" element 0 is missing its "roles" property',
          'the "accessAssignments" element 0 is missing its "users" property'
        ],
        myDoc2: [ 'the "accessAssignments" element 0 is missing its "roles" property' ],
        myDoc3: [ 'the "accessAssignments" element 0 is missing its "users" property' ]
      });
    });

    it('cannot contain a role assignment that has empty users or roles', function() {
      testDocDefinitions.myDoc1.accessAssignments = [
        {
          type: 'role',
          users: [ ],
          roles: [ ]
        }
      ];
      testDocDefinitions.myDoc2.accessAssignments = [
        {
          type: 'role',
          users: [ ],
          roles: [ 'role1' ]
        }
      ];
      testDocDefinitions.myDoc3.accessAssignments = [
        {
          type: 'role',
          users: [ 'user1' ],
          roles: [ ]
        }
      ];

      var results = docDefinitionsValidator.validate(testDocDefinitions);

      expect(results).to.eql({
        myDoc1: [
          'the "accessAssignments" element 0 has an empty "roles" property',
          'the "accessAssignments" element 0 has an empty "users" property'
        ],
        myDoc2: [ 'the "accessAssignments" element 0 has an empty "users" property' ],
        myDoc3: [ 'the "accessAssignments" element 0 has an empty "roles" property' ]
      });
    });

    it('cannot contain a channel assignment that does not declare any users, roles or channels', function() {
      testDocDefinitions.myDoc1.accessAssignments = [ { type: 'channel' } ];
      testDocDefinitions.myDoc2.accessAssignments = [ { users: [ 'user1' ] } ];
      testDocDefinitions.myDoc3.accessAssignments = [ { type: null, roles: [ 'role1' ] } ];

      var results = docDefinitionsValidator.validate(testDocDefinitions);

      expect(results).to.eql({
        myDoc1: [
          'the "accessAssignments" element 0 does not include either a "roles" or "users" property',
          'the "accessAssignments" element 0 is missing its "channels" property'
        ],
        myDoc2: [ 'the "accessAssignments" element 0 is missing its "channels" property' ],
        myDoc3: [ 'the "accessAssignments" element 0 is missing its "channels" property' ]
      });
    });

    it('cannot contain a channel assignment that has empty users, roles or channels', function() {
      testDocDefinitions.myDoc1.accessAssignments = [
        {
          users: [ ],
          roles: [ ],
          channels: [ ]
        }
      ];
      testDocDefinitions.myDoc2.accessAssignments = [
        {
          type: null,
          users: [ ],
          roles: [ ],
          channels: [ 'channel1' ]
        }
      ];
      testDocDefinitions.myDoc3.accessAssignments = [
        {
          type: 'channel',
          users: [ 'user1' ],
          roles: [ 'role1' ],
          channels: [ ]
        }
      ];

      var results = docDefinitionsValidator.validate(testDocDefinitions);

      expect(results).to.eql({
        myDoc1: [
          'the "accessAssignments" element 0 has an empty "roles" property',
          'the "accessAssignments" element 0 has an empty "users" property',
          'the "accessAssignments" element 0 has an empty "channels" property'
        ],
        myDoc2: [
          'the "accessAssignments" element 0 has an empty "roles" property',
          'the "accessAssignments" element 0 has an empty "users" property'
        ],
        myDoc3: [ 'the "accessAssignments" element 0 has an empty "channels" property' ]
      });
    });

    it('cannot include an access assignment with properties that are not arrays, strings or functions', function() {
      testDocDefinitions.myDoc1.accessAssignments = [
        {
          type: 'role',
          roles: null,
          users: -12
        }
      ];
      testDocDefinitions.myDoc2.accessAssignments = [
        {
          roles: { },
          users: false,
          channels: 277.1
        }
      ];

      var results = docDefinitionsValidator.validate(testDocDefinitions);

      expect(results).to.eql({
        myDoc1: [
          'the "accessAssignments" element 0 has a "roles" property that is not an array, string or function',
          'the "accessAssignments" element 0 has a "users" property that is not an array, string or function'
        ],
        myDoc2: [
          'the "accessAssignments" element 0 has a "roles" property that is not an array, string or function',
          'the "accessAssignments" element 0 has a "users" property that is not an array, string or function',
          'the "accessAssignments" element 0 has a "channels" property that is not an array, string or function'
        ],
        myDoc3: [ ]
      });
    });

    it('cannot include an access assignment with non-string elements', function() {
      testDocDefinitions.myDoc1.accessAssignments = [
        {
          type: 'role',
          roles: [ null ],
          users: [ -91 ]
        }
      ];
      testDocDefinitions.myDoc2.accessAssignments = [
        {
          type: 'channel',
          roles: [ { } ],
          users: [ true ],
          channels: [ null ]
        }
      ];

      var results = docDefinitionsValidator.validate(testDocDefinitions);

      expect(results).to.eql({
        myDoc1: [
          'the "accessAssignments" element 0 "roles" property has an element that is not a string: null',
          'the "accessAssignments" element 0 "users" property has an element that is not a string: -91'
        ],
        myDoc2: [
          'the "accessAssignments" element 0 "roles" property has an element that is not a string: ' + JSON.stringify({ }),
          'the "accessAssignments" element 0 "users" property has an element that is not a string: true',
          'the "accessAssignments" element 0 "channels" property has an element that is not a string: null'
        ],
        myDoc3: [ ]
      });
    });

    it('cannot include an access assignment with an invalid property', function() {
      testDocDefinitions.myDoc1.accessAssignments = [
        {
          type: 'role',
          users: [ 'user1' ],
          roles: [ 'role1' ],
          foo: 'bar'
        }
      ];
      testDocDefinitions.myDoc2.accessAssignments = [
        {
          users: [ 'user1' ],
          roles: [ 'role1' ],
          channels: [ 'channel1' ],
          bar: 'baz'
        }
      ];

      var results = docDefinitionsValidator.validate(testDocDefinitions);

      expect(results).to.eql({
        myDoc1: [ 'the "accessAssignments" element 0 has an invalid property: "foo"' ],
        myDoc2: [ 'the "accessAssignments" element 0 has an invalid property: "bar"' ],
        myDoc3: [ ]
      });
    });
  });

  describe('custom actions', function() {
    it('cannot be an invalid type', function() {
      testDocDefinitions.myDoc1.customActions.onFoobar = function() { };

      var results = docDefinitionsValidator.validate(testDocDefinitions);

      expect(results).to.eql({
        myDoc1: [ 'the "customActions" property specifies an invalid event: "onFoobar"' ],
        myDoc2: [ ],
        myDoc3: [ ]
      });
    });

    it('cannot be anything other than a function', function() {
      testDocDefinitions.myDoc1.customActions = {
        onTypeIdentificationSucceeded: null,
        onAuthorizationSucceeded: { }
      };
      testDocDefinitions.myDoc2.customActions = {
        onValidationSucceeded: 0,
        onAccessAssignmentsSucceeded: 'function() { }'
      };
      testDocDefinitions.myDoc3.customActions = {
        onDocumentChannelAssignmentSucceeded: true
      };

      var results = docDefinitionsValidator.validate(testDocDefinitions);

      expect(results.myDoc1.length).to.be(2);
      expect(results.myDoc1).to.contain('the "customActions" property contains a value for the "onTypeIdentificationSucceeded" event that is not a function');
      expect(results.myDoc1).to.contain('the "customActions" property contains a value for the "onAuthorizationSucceeded" event that is not a function');

      expect(results.myDoc2.length).to.be(2);
      expect(results.myDoc2).to.contain('the "customActions" property contains a value for the "onValidationSucceeded" event that is not a function');
      expect(results.myDoc2).to.contain('the "customActions" property contains a value for the "onAccessAssignmentsSucceeded" event that is not a function');

      expect(results.myDoc3.length).to.be(1);
      expect(results.myDoc3).to.contain('the "customActions" property contains a value for the "onDocumentChannelAssignmentSucceeded" event that is not a function');
    });
  });

  function verifyAttachmentIntegerConstraint(propertyName) {
    it('cannot declare a value that is not an integer', function() {
      testDocDefinitions.myDoc1.attachmentConstraints = { };
      testDocDefinitions.myDoc1.attachmentConstraints[propertyName] = '1';

      testDocDefinitions.myDoc2.attachmentConstraints = { };
      testDocDefinitions.myDoc2.attachmentConstraints[propertyName] = -15.5;

      testDocDefinitions.myDoc3.allowAttachments = true;
      testDocDefinitions.myDoc3.attachmentConstraints = { };
      testDocDefinitions.myDoc3.attachmentConstraints[propertyName] = null;

      var results = docDefinitionsValidator.validate(testDocDefinitions);

      expect(results).to.eql({
        myDoc1: [ 'the "attachmentConstraints" specifies a "' + propertyName + '" property that is not an integer' ],
        myDoc2: [ 'the "attachmentConstraints" specifies a "' + propertyName + '" property that is not an integer' ],
        myDoc3: [ 'the "attachmentConstraints" specifies a "' + propertyName + '" property that is not an integer' ]
      });
    });

    it('cannot declare an integer value less than 1', function() {
      testDocDefinitions.myDoc1.attachmentConstraints = { };
      testDocDefinitions.myDoc1.attachmentConstraints[propertyName] = 0;

      testDocDefinitions.myDoc2.attachmentConstraints = { };
      testDocDefinitions.myDoc2.attachmentConstraints[propertyName] = -1;

      var results = docDefinitionsValidator.validate(testDocDefinitions);

      expect(results).to.eql({
        myDoc1: [ 'the "attachmentConstraints" specifies a "' + propertyName + '" property that is not a positive number' ],
        myDoc2: [ 'the "attachmentConstraints" specifies a "' + propertyName + '" property that is not a positive number' ],
        myDoc3: [ ]
      });
    });
  }

  function verifyAttachmentListConstraint(propertyName) {
    it('cannot declare a value that is not an array', function() {
      testDocDefinitions.myDoc1.attachmentConstraints = { };
      testDocDefinitions.myDoc1.attachmentConstraints[propertyName] = { foo: 'bar' };

      testDocDefinitions.myDoc2.attachmentConstraints = { };
      testDocDefinitions.myDoc2.attachmentConstraints[propertyName] = 'foobar';

      testDocDefinitions.myDoc3.allowAttachments = true;
      testDocDefinitions.myDoc3.attachmentConstraints = { };
      testDocDefinitions.myDoc3.attachmentConstraints[propertyName] = null;

      var results = docDefinitionsValidator.validate(testDocDefinitions);

      expect(results).to.eql({
        myDoc1: [ 'the "attachmentConstraints" specifies a "' + propertyName + '" property that is not an array' ],
        myDoc2: [ 'the "attachmentConstraints" specifies a "' + propertyName + '" property that is not an array' ],
        myDoc3: [ 'the "attachmentConstraints" specifies a "' + propertyName + '" property that is not an array' ]
      });
    });

    it('cannot be empty', function() {
      testDocDefinitions.myDoc1.attachmentConstraints[propertyName] = [ ];

      var results = docDefinitionsValidator.validate(testDocDefinitions);

      expect(results).to.eql({
        myDoc1: [ 'the "attachmentConstraints" specifies a "' + propertyName + '" property that does not contain any elements' ],
        myDoc2: [ ],
        myDoc3: [ ]
      });
    });

    it('cannot contain non-string elements', function() {
      testDocDefinitions.myDoc1.attachmentConstraints = { };
      testDocDefinitions.myDoc1.attachmentConstraints[propertyName] = [ 1, false, null ];

      var results = docDefinitionsValidator.validate(testDocDefinitions);

      expect(results).to.eql({
        myDoc1: [
          'the "attachmentConstraints" property\'s "' + propertyName + '" contains an element that is not a string: 1',
          'the "attachmentConstraints" property\'s "' + propertyName + '" contains an element that is not a string: false',
          'the "attachmentConstraints" property\'s "' + propertyName + '" contains an element that is not a string: null'
        ],
        myDoc2: [ ],
        myDoc3: [ ]
      });
    });
  }
});<|MERGE_RESOLUTION|>--- conflicted
+++ resolved
@@ -2,13 +2,8 @@
 var simpleMock = require('simple-mock');
 var mockRequire = require('mock-require');
 
-<<<<<<< HEAD
-describe('Document definitions advanced validator:', function() {
+describe('Document definitions advanced properties validator:', function() {
   var docDefinitionsValidator, propertiesValidatorMock, testDocDefinitions;
-=======
-describe('Document definitions advanced properties validator:', function() {
-  var testDocDefinitions;
->>>>>>> 329eae95
 
   beforeEach(function() {
     // By default these document definitions are valid
