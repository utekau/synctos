--- conflicted
+++ resolved
@@ -41,92 +41,6 @@
       expect(syncFunction).withArgs(doc).to.throwException(function(ex) {
         expect(ex).to.eql({ forbidden: 'Unknown document type' });
       });
-    });
-  });
-
-<<<<<<< HEAD
-  describe('access control', function() {
-    it('rejects document creation for a user without permission', function() {
-      var doc = { _id: 'generalDoc', objectProp: { foo: 'bar' } };
-      var expectedError = new Error('access denied');
-
-      requireAccess = simple.stub().throwWith(expectedError);
-
-      expect(syncFunction).withArgs(doc).to.throwException(function(ex) {
-        expect(ex.message).to.equal(expectedError.message);
-      });
-      expect(requireAccess.callCount).to.be(1);
-      expect(requireAccess.calls[0].arg).to.equal('add');
-    });
-
-    it('rejects document replacement for a user without permission', function() {
-      var doc = { _id: 'generalDoc', objectProp: { } };
-      var oldDoc = { _id: 'generalDoc' };
-      var expectedError = new Error('access denied');
-
-      requireAccess = simple.stub().throwWith(expectedError);
-
-      expect(syncFunction).withArgs(doc, oldDoc).to.throwException(function(ex) {
-        expect(ex.message).to.equal(expectedError.message);
-      });
-      expect(requireAccess.callCount).to.be(1);
-      expect(requireAccess.calls[0].arg).to.contain('update');
-      expect(requireAccess.calls[0].arg).to.contain('replace');
-    });
-
-    it('rejects document deletion for a user without permission', function() {
-      var doc = { _id: 'generalDoc', _deleted: true };
-      var expectedError = new Error('access denied');
-
-      requireAccess = simple.stub().throwWith(expectedError);
-
-      expect(syncFunction).withArgs(doc).to.throwException(function(ex) {
-        expect(ex.message).to.equal(expectedError.message);
-      });
-      expect(requireAccess.callCount).to.be(1);
-      expect(requireAccess.calls[0].arg.length).to.be(2);
-      expect(requireAccess.calls[0].arg).to.contain('delete');
-      expect(requireAccess.calls[0].arg).to.contain('remove');
-    });
-  });
-
-  describe('channel assignment', function() {
-    const allChannels = [ 'add', 'update', 'replace', 'view', 'delete', 'remove' ];
-
-    function verifyChannelArgs() {
-      expect(channel.callCount).to.be(1);
-
-      var channelArg = channel.calls[0].arg;
-      expect(channelArg.length).to.equal(allChannels.length);
-
-      for (var channelIndex = 0; channelIndex < allChannels.length; channelIndex++) {
-        expect(channelArg).to.contain(allChannels[channelIndex]);
-      }
-    }
-
-    it('includes all configured channels when assigning channels to a new document', function() {
-      var doc = { _id: 'generalDoc', objectProp: { foo: 'bar' } };
-
-      syncFunction(doc);
-
-      verifyChannelArgs();
-    });
-
-    it('includes all configured channels when assigning channels to a replaced document', function() {
-      var doc = { _id: 'generalDoc', objectProp: { foo: 'baz' } };
-      var oldDoc = { _id: 'generalDoc', objectProp: { foo: 'bar' } };
-
-      syncFunction(doc);
-
-      verifyChannelArgs();
-    });
-
-    it('includes all configured channels when assigning channels to a deleted document', function() {
-      var doc = { _id: 'generalDoc', objectProp: { foo: 'bar' } };
-
-      syncFunction(doc);
-
-      verifyChannelArgs();
     });
   });
 
@@ -192,8 +106,6 @@
     });
   });
 
-=======
->>>>>>> f40b693b
   it('cannot specify whitelisted properties below the root level of the document', function() {
     var doc = {
       _id: 'generalDoc',
